<<<<<<< HEAD
import _Vue, { PluginObject } from "vue";
import pluginConfig from "./config";
import GtmPlugin from "./GtmPlugin";
import { VueGtmObject, VueGtmUseOptions } from "./types";
=======
import { App, nextTick, Plugin } from "vue";
import pluginConfig, { VueGtmUseOptions } from "./config";
import GtmPlugin from "./plugin";
>>>>>>> fe44d810
import { loadScript } from "./utils";

const GTM_ID_PATTERN: RegExp = /^GTM\-[A-Z]+$/;

/**
 * Installation procedure
 *
 * @param Vue
 * @param initConf
 */
<<<<<<< HEAD
function install(Vue: typeof _Vue, initConf: VueGtmUseOptions = { id: "" }) {
=======
function install(Vue: App, initConf: VueGtmUseOptions = { id: "" }): void {
>>>>>>> fe44d810
  if (Array.isArray(initConf.id)) {
    for (const id of initConf.id) {
      if (!GTM_ID_PATTERN.test(id)) {
        throw new Error(`GTM-ID '${id}' is not valid`);
      }
    }
  } else if (!GTM_ID_PATTERN.test(initConf.id)) {
    throw new Error(`GTM-ID '${initConf.id}' is not valid`);
  }

  // Apply default configuration
  initConf = { ...pluginConfig, ...initConf };

  pluginConfig.id = initConf.id;
  pluginConfig.debug = initConf.debug;
  pluginConfig.enabled = initConf.enabled;
  pluginConfig.loadScript = initConf.loadScript;
  pluginConfig.defer = initConf.defer;

  // Handle vue-router if defined
  if (initConf.vueRouter) {
    initVueRouterGuard(Vue, initConf);
  }

  // Add to vue prototype and also from globals
  // @ts-expect-error
  Vue.prototype.$gtm = Vue.gtm = new GtmPlugin(pluginConfig.id);

  // Load GTM script when enabled
  if (pluginConfig.enabled && pluginConfig.loadScript) {
    if (Array.isArray(initConf.id)) {
      initConf.id.forEach((id) => {
        loadScript(id, initConf);
      });
    } else {
      loadScript(initConf.id, initConf);
    }
  }
}

/**
 * Init the router guard.
 *
 * @param Vue - The Vue instance
 * @param vueRouter - The Vue router instance to attach guard
 * @param ignoredViews - An array of route name to ignore
 * @param trackOnNextTick - Whether or not call trackView in Vue.nextTick
 *
 * @returns The ignored routes names formalized.
 */
function initVueRouterGuard(
  Vue: typeof _Vue,
  { vueRouter, ignoredViews, trackOnNextTick }: VueGtmUseOptions
): string[] | undefined {
  // Flatten routes name
  if (ignoredViews) {
    ignoredViews = ignoredViews.map((view) => view.toLowerCase());
  }

  vueRouter.afterEach(
    (to: {
      name?: string;
      meta: Partial<{
        gtm: string;
        gtmAdditionalEventData: Record<string, any>;
      }>;
      fullPath: string;
    }) => {
      // Ignore some routes
      if (!to.name || (ignoredViews && ignoredViews.indexOf(to.name.toLowerCase()) !== -1)) {
        return;
      }

      // Dispatch vue event using meta gtm value if defined otherwise fallback to route name
      const name: string = to.meta.gtm || to.name;
      const additionalEventData: Record<string, any> = to.meta.gtmAdditionalEventData ?? {};
      const baseUrl: string = vueRouter.options.base || "";
      let fullUrl: string = baseUrl;
      if (!fullUrl.endsWith("/")) {
        fullUrl += "/";
      }
      fullUrl += to.fullPath.startsWith("/") ? to.fullPath.substr(1) : to.fullPath;

      if (trackOnNextTick) {
<<<<<<< HEAD
        Vue.nextTick(() => {
          Vue.gtm.trackView(name, fullUrl);
        });
      } else {
        Vue.gtm.trackView(name, fullUrl);
=======
        nextTick(() => {
          Vue.config.globalProperties.$gtm.trackView(name, fullUrl, additionalEventData);
        });
      } else {
        Vue.config.globalProperties.$gtm.trackView(name, fullUrl, additionalEventData);
>>>>>>> fe44d810
      }
    }
  );

  return ignoredViews;
}

<<<<<<< HEAD
declare module "vue/types/vue" {
  export interface Vue {
    $gtm: VueGtmObject;
=======
declare module "@vue/runtime-core" {
  export interface ComponentCustomProperties {
    $gtm: VueGtmPlugin;
>>>>>>> fe44d810
  }
  export interface VueConstructor<V extends Vue = Vue> {
    gtm: VueGtmObject;
  }
}

<<<<<<< HEAD
export type VueGtmPlugin = PluginObject<VueGtmUseOptions>;
export { VueGtmUseOptions } from "./types";
=======
export type VueGtmPlugin = Plugin;
export { VueGtmUseOptions } from "./config";
>>>>>>> fe44d810

const _default: VueGtmPlugin = { install };

export default _default;<|MERGE_RESOLUTION|>--- conflicted
+++ resolved
@@ -1,13 +1,6 @@
-<<<<<<< HEAD
 import _Vue, { PluginObject } from "vue";
-import pluginConfig from "./config";
-import GtmPlugin from "./GtmPlugin";
-import { VueGtmObject, VueGtmUseOptions } from "./types";
-=======
-import { App, nextTick, Plugin } from "vue";
 import pluginConfig, { VueGtmUseOptions } from "./config";
 import GtmPlugin from "./plugin";
->>>>>>> fe44d810
 import { loadScript } from "./utils";
 
 const GTM_ID_PATTERN: RegExp = /^GTM\-[A-Z]+$/;
@@ -18,11 +11,7 @@
  * @param Vue
  * @param initConf
  */
-<<<<<<< HEAD
-function install(Vue: typeof _Vue, initConf: VueGtmUseOptions = { id: "" }) {
-=======
-function install(Vue: App, initConf: VueGtmUseOptions = { id: "" }): void {
->>>>>>> fe44d810
+function install(Vue: typeof _Vue, initConf: VueGtmUseOptions = { id: "" }): void {
   if (Array.isArray(initConf.id)) {
     for (const id of initConf.id) {
       if (!GTM_ID_PATTERN.test(id)) {
@@ -107,19 +96,11 @@
       fullUrl += to.fullPath.startsWith("/") ? to.fullPath.substr(1) : to.fullPath;
 
       if (trackOnNextTick) {
-<<<<<<< HEAD
         Vue.nextTick(() => {
-          Vue.gtm.trackView(name, fullUrl);
+          Vue.gtm.trackView(name, fullUrl, additionalEventData);
         });
       } else {
-        Vue.gtm.trackView(name, fullUrl);
-=======
-        nextTick(() => {
-          Vue.config.globalProperties.$gtm.trackView(name, fullUrl, additionalEventData);
-        });
-      } else {
-        Vue.config.globalProperties.$gtm.trackView(name, fullUrl, additionalEventData);
->>>>>>> fe44d810
+        Vue.gtm.trackView(name, fullUrl, additionalEventData);
       }
     }
   );
@@ -127,28 +108,17 @@
   return ignoredViews;
 }
 
-<<<<<<< HEAD
 declare module "vue/types/vue" {
   export interface Vue {
-    $gtm: VueGtmObject;
-=======
-declare module "@vue/runtime-core" {
-  export interface ComponentCustomProperties {
     $gtm: VueGtmPlugin;
->>>>>>> fe44d810
   }
   export interface VueConstructor<V extends Vue = Vue> {
-    gtm: VueGtmObject;
+    gtm: VueGtmPlugin;
   }
 }
 
-<<<<<<< HEAD
 export type VueGtmPlugin = PluginObject<VueGtmUseOptions>;
-export { VueGtmUseOptions } from "./types";
-=======
-export type VueGtmPlugin = Plugin;
 export { VueGtmUseOptions } from "./config";
->>>>>>> fe44d810
 
 const _default: VueGtmPlugin = { install };
 

--- conflicted
+++ resolved
@@ -1,10 +1,5 @@
-<<<<<<< HEAD
 import _Vue, { PluginObject } from "vue";
-import pluginConfig, { VueGtmQueryParams, VueGtmUseOptions } from "./config";
-=======
-import { App, nextTick, Plugin } from "vue";
 import pluginConfig, { VueGtmContainer, VueGtmQueryParams, VueGtmUseOptions } from "./config";
->>>>>>> bac9e597
 import GtmPlugin from "./plugin";
 import { loadScript } from "./utils";
 
@@ -47,20 +42,13 @@
 
   // Add to vue prototype and also from globals
   gtmPlugin = new GtmPlugin(pluginConfig.id);
-  Vue.config.globalProperties.$gtm = gtmPlugin;
+  Vue.prototype.$gtm = Vue.gtm = gtmPlugin;
 
   // Handle vue-router if defined
   if (initConf.vueRouter) {
     initVueRouterGuard(Vue, initConf);
   }
 
-<<<<<<< HEAD
-  // Add to vue prototype and also from globals
-  // @ts-expect-error
-  Vue.prototype.$gtm = Vue.gtm = new GtmPlugin(pluginConfig.id);
-
-=======
->>>>>>> bac9e597
   // Load GTM script when enabled
   if (pluginConfig.enabled && pluginConfig.loadScript) {
     if (Array.isArray(initConf.id)) {
@@ -92,13 +80,8 @@
  * @returns The ignored routes names formalized.
  */
 function initVueRouterGuard(
-<<<<<<< HEAD
   Vue: typeof _Vue,
-  { vueRouter, ignoredViews, trackOnNextTick }: VueGtmUseOptions
-=======
-  Vue: App,
   { vueRouter, ignoredViews = [], trackOnNextTick }: VueGtmUseOptions
->>>>>>> bac9e597
 ): string[] | undefined {
   if (!vueRouter) {
     return;
@@ -132,19 +115,11 @@
       fullUrl += to.fullPath.startsWith("/") ? to.fullPath.substr(1) : to.fullPath;
 
       if (trackOnNextTick) {
-<<<<<<< HEAD
         Vue.nextTick(() => {
-          Vue.gtm.trackView(name, fullUrl, additionalEventData);
-        });
-      } else {
-        Vue.gtm.trackView(name, fullUrl, additionalEventData);
-=======
-        void nextTick(() => {
           gtmPlugin?.trackView(name, fullUrl, additionalEventData);
         });
       } else {
         gtmPlugin?.trackView(name, fullUrl, additionalEventData);
->>>>>>> bac9e597
       }
     }
   );
@@ -152,22 +127,12 @@
   return ignoredViews;
 }
 
-<<<<<<< HEAD
 declare module "vue/types/vue" {
   export interface Vue {
-    $gtm: VueGtmPlugin;
-=======
-export function createGtm(options: VueGtmUseOptions): VueGtmPlugin {
-  return { install: (app: App) => install(app, options) };
-}
-
-declare module "@vue/runtime-core" {
-  export interface ComponentCustomProperties {
     $gtm: GtmPlugin;
->>>>>>> bac9e597
   }
   export interface VueConstructor<V extends Vue = Vue> {
-    gtm: VueGtmPlugin;
+    gtm: GtmPlugin;
   }
 }
 

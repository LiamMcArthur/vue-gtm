--- conflicted
+++ resolved
@@ -1,10 +1,5 @@
-<<<<<<< HEAD
 import _Vue, { PluginObject } from "vue";
-import pluginConfig, { VueGtmContainer, VueGtmQueryParams, VueGtmUseOptions } from "./config";
-=======
-import { App, nextTick, Plugin } from "vue";
 import { DEFAULT_CONFIG, VueGtmContainer, VueGtmQueryParams, VueGtmUseOptions } from "./config";
->>>>>>> 01f3651d
 import GtmPlugin from "./plugin";
 import { loadScript } from "./utils";
 
@@ -27,18 +22,12 @@
 /**
  * Installation procedure.
  *
- * @param app The Vue app instance.
+ * @param Vue The Vue instance.
  * @param options Configuration options.
  */
-<<<<<<< HEAD
-function install(Vue: typeof _Vue, initConf: VueGtmUseOptions = { id: "" }): void {
-  if (Array.isArray(initConf.id)) {
-    for (const idOrObject of initConf.id) {
-=======
-function install(app: App, options: VueGtmUseOptions = { id: "" }): void {
+function install(Vue: typeof _Vue, options: VueGtmUseOptions = { id: "" }): void {
   if (Array.isArray(options.id)) {
     for (const idOrObject of options.id) {
->>>>>>> 01f3651d
       if (typeof idOrObject === "string") {
         assertIsGtmId(idOrObject);
       } else {
@@ -53,17 +42,12 @@
   options = { ...DEFAULT_CONFIG, ...options };
 
   // Add to vue prototype and also from globals
-<<<<<<< HEAD
-  gtmPlugin = new GtmPlugin(pluginConfig.id);
+  gtmPlugin = new GtmPlugin(options.id, options);
   Vue.prototype.$gtm = Vue.gtm = gtmPlugin;
-=======
-  gtmPlugin = new GtmPlugin(options.id, options);
-  app.config.globalProperties.$gtm = gtmPlugin;
->>>>>>> 01f3651d
 
   // Handle vue-router if defined
   if (options.vueRouter) {
-    initVueRouterGuard(app, options.vueRouter, options.ignoredViews, options.trackOnNextTick);
+    initVueRouterGuard(Vue, options.vueRouter, options.ignoredViews, options.trackOnNextTick);
   }
 
   // Load GTM script when enabled
@@ -91,17 +75,12 @@
       loadScript(options.id, options);
     }
   }
-<<<<<<< HEAD
-=======
-
-  app.provide("gtm", options);
->>>>>>> 01f3651d
 }
 
 /**
  * Initialize the router guard.
  *
- * @param app The Vue app instance.
+ * @param Vue The Vue instance.
  * @param vueRouter The Vue router instance to attach the guard.
  * @param ignoredViews An array of route name that will be ignored.
  * @param trackOnNextTick Whether or not to call `trackView` in `Vue.nextTick`.
@@ -109,15 +88,10 @@
  * @returns The ignored routes names normalized.
  */
 function initVueRouterGuard(
-<<<<<<< HEAD
   Vue: typeof _Vue,
-  { vueRouter, ignoredViews = [], trackOnNextTick }: VueGtmUseOptions
-=======
-  app: App,
   vueRouter: VueGtmUseOptions["vueRouter"],
   ignoredViews: VueGtmUseOptions["ignoredViews"] = [],
   trackOnNextTick: VueGtmUseOptions["trackOnNextTick"]
->>>>>>> 01f3651d
 ): string[] | undefined {
   if (!vueRouter) {
     return;
@@ -163,26 +137,8 @@
   return ignoredViews;
 }
 
-<<<<<<< HEAD
 declare module "vue/types/vue" {
   export interface Vue {
-=======
-/**
- * Create the Vue GTM instance.
- *
- * @param options Options.
- * @returns The Vue GTM plugin instance.
- */
-export function createGtm(options: VueGtmUseOptions): VueGtmPlugin {
-  return { install: (app: App) => install(app, options) };
-}
-
-declare module "@vue/runtime-core" {
-  export interface ComponentCustomProperties {
-    /**
-     * The Vue GTM Plugin instance.
-     */
->>>>>>> 01f3651d
     $gtm: GtmPlugin;
   }
   export interface VueConstructor<V extends Vue = Vue> {
@@ -190,14 +146,7 @@
   }
 }
 
-<<<<<<< HEAD
 export type VueGtmPlugin = PluginObject<VueGtmUseOptions>;
-=======
-/**
- * Vue GTM Plugin.
- */
-export type VueGtmPlugin = Plugin;
->>>>>>> 01f3651d
 export { VueGtmUseOptions } from "./config";
 
 const _default: VueGtmPlugin = { install };

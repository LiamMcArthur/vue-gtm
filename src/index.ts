--- conflicted
+++ resolved
@@ -101,6 +101,7 @@
   // Flatten routes name
   ignoredViews = ignoredViews.map((view) => view.toLowerCase());
 
+  // eslint-disable-next-line @typescript-eslint/no-unsafe-call
   vueRouter.afterEach((to) => {
     // Ignore some routes
     if (typeof to.name !== "string" || ignoredViews.indexOf(to.name.toLowerCase()) !== -1) {
@@ -110,24 +111,15 @@
     // Dispatch vue event using meta gtm value if defined otherwise fallback to route name
     const name: string = to.meta && typeof to.meta.gtm === "string" && !!to.meta.gtm ? to.meta.gtm : to.name;
     const additionalEventData: Record<string, any> = to.meta?.gtmAdditionalEventData ?? {};
-    // @ts-expect-error: check RouterOptions.base. Should it be `vueRouter.options.history.base`?
-    const baseUrl: string = vueRouter.options.base || "";
+    const baseUrl: string = vueRouter.options.base ?? "";
     let fullUrl: string = baseUrl;
     if (!fullUrl.endsWith("/")) {
       fullUrl += "/";
     }
     fullUrl += to.fullPath.startsWith("/") ? to.fullPath.substr(1) : to.fullPath;
 
-<<<<<<< HEAD
-      if (trackOnNextTick) {
-        Vue.nextTick(() => {
-          gtmPlugin?.trackView(name, fullUrl, additionalEventData);
-        });
-      } else {
-=======
     if (trackOnNextTick) {
-      void nextTick(() => {
->>>>>>> 59048d7c
+      Vue.nextTick(() => {
         gtmPlugin?.trackView(name, fullUrl, additionalEventData);
       });
     } else {

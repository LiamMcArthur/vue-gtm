{
  "name": "vue-gtm",
<<<<<<< HEAD
  "version": "3.0.0-alpha.5-vue2",
=======
  "version": "3.0.0",
>>>>>>> 61dbcfea
  "description": "Google Tag Manager implementation in Vue application",
  "main": "dist/index.js",
  "author": {
    "name": "Manish Kumar",
    "url": "https://github.com/mib200"
  },
  "contributors": [
    {
      "name": "Christopher Quadflieg",
      "email": "chrissi92@hotmail.de",
      "url": "https://github.com/Shinigami92"
    }
  ],
  "license": "Apache-2.0",
  "homepage": "https://github.com/mib200/vue-gtm",
  "scripts": {
    "clean": "rm -Rf dist yarn.lock node_modules",
    "build": "tsc",
    "format": "prettier --write .",
    "prepublishOnly": "yarn clean && yarn install --cache-folder .yarn && yarn build"
  },
  "repository": {
    "type": "git",
    "url": "https://github.com/mib200/vue-gtm.git"
  },
  "bugs": {
    "url": "https://github.com/mib200/vue-gtm/issues"
  },
  "keywords": [
    "analytics",
    "universal analytics",
    "google analytics",
    "google tag manager",
    "vue analytics",
    "vue tag manager",
    "vue google tag manager",
    "vue js google tag manager",
    "vuejs google tag manager",
    "vue js analytics",
    "vue gtm",
    "vuejs gtm",
    "vue js gtm",
    "vuejs",
    "tracking",
    "vue",
    "google"
  ],
  "files": [
    "dist",
    "src",
    "tsconfig.json"
  ],
  "dependencies": {
    "url-search-params-polyfill": "^8.1.0"
  },
  "devDependencies": {
    "prettier": "2.1.2",
    "typescript": "^4.0.3",
    "vue": "^2.6.12"
  },
  "peerDependencies": {
    "vue": "^2.6.0"
  }
}<|MERGE_RESOLUTION|>--- conflicted
+++ resolved
@@ -1,10 +1,6 @@
 {
   "name": "vue-gtm",
-<<<<<<< HEAD
-  "version": "3.0.0-alpha.5-vue2",
-=======
-  "version": "3.0.0",
->>>>>>> 61dbcfea
+  "version": "3.0.0-vue2",
   "description": "Google Tag Manager implementation in Vue application",
   "main": "dist/index.js",
   "author": {

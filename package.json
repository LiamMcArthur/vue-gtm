--- conflicted
+++ resolved
@@ -1,10 +1,6 @@
 {
   "name": "vue-gtm",
-<<<<<<< HEAD
-  "version": "3.3.2-vue2",
-=======
-  "version": "3.4.0",
->>>>>>> fa0b1394
+  "version": "3.4.0-vue2",
   "description": "Google Tag Manager implementation in Vue application",
   "main": "dist/index.js",
   "author": {

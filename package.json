--- conflicted
+++ resolved
@@ -1,10 +1,6 @@
 {
   "name": "vue-gtm",
-<<<<<<< HEAD
-  "version": "3.1.1-vue2",
-=======
-  "version": "3.3.0",
->>>>>>> bac9e597
+  "version": "3.3.0-vue2",
   "description": "Google Tag Manager implementation in Vue application",
   "main": "dist/index.js",
   "author": {
@@ -74,15 +70,10 @@
     "jest": "~26.6.3",
     "jest-junit": "~12.0.0",
     "prettier": "2.2.1",
-<<<<<<< HEAD
-    "typescript": "^4.1.2",
-    "vue": "^2.6.12"
-=======
     "prettier-plugin-organize-imports": "~1.1.1",
     "ts-jest": "~26.4.4",
     "typescript": "^4.1.3",
-    "vue": "^3.0.0"
->>>>>>> bac9e597
+    "vue": "^2.6.12"
   },
   "peerDependencies": {
     "vue": "^2.6.0"

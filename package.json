{
  "name": "vue-gtm",
<<<<<<< HEAD
  "version": "3.3.1-vue2",
=======
  "version": "3.3.2",
>>>>>>> 7f5a3667
  "description": "Google Tag Manager implementation in Vue application",
  "main": "dist/index.js",
  "author": {
    "name": "Manish Kumar",
    "url": "https://github.com/mib200"
  },
  "contributors": [
    {
      "name": "Christopher Quadflieg",
      "email": "chrissi92@hotmail.de",
      "url": "https://github.com/Shinigami92"
    }
  ],
  "license": "Apache-2.0",
  "homepage": "https://github.com/mib200/vue-gtm",
  "scripts": {
    "clean": "rm -Rf dist yarn.lock node_modules",
    "build": "tsc",
    "format": "prettier --write .",
    "lint": "yarn lint:src",
    "lint:src": "eslint --ext .ts src",
    "lint:test": "eslint --ext .test.ts tests",
    "test": "jest",
    "prepublishOnly": "yarn clean && yarn install --cache-folder .yarn && yarn build"
  },
  "repository": {
    "type": "git",
    "url": "https://github.com/mib200/vue-gtm.git"
  },
  "bugs": {
    "url": "https://github.com/mib200/vue-gtm/issues"
  },
  "keywords": [
    "analytics",
    "universal analytics",
    "google analytics",
    "google tag manager",
    "vue analytics",
    "vue tag manager",
    "vue google tag manager",
    "vue js google tag manager",
    "vuejs google tag manager",
    "vue js analytics",
    "vue gtm",
    "vuejs gtm",
    "vue js gtm",
    "vuejs",
    "tracking",
    "vue",
    "google"
  ],
  "files": [
    "dist",
    "src",
    "tsconfig.json"
  ],
  "dependencies": {
    "url-search-params-polyfill": "^8.1.0"
  },
  "devDependencies": {
    "@types/jest": "~26.0.20",
    "@typescript-eslint/eslint-plugin": "~4.15.0",
    "@typescript-eslint/parser": "~4.15.0",
    "eslint": "~7.19.0",
    "eslint-config-prettier": "~7.2.0",
    "eslint-plugin-prettier": "~3.3.1",
    "jest": "~26.6.3",
    "jest-junit": "~12.0.0",
    "prettier": "2.2.1",
    "prettier-plugin-organize-imports": "~1.1.1",
<<<<<<< HEAD
    "ts-jest": "~26.4.4",
    "typescript": "^4.1.3",
    "vue": "^2.6.12"
=======
    "ts-jest": "~26.5.1",
    "typescript": "^4.1.5",
    "vue": "^3.0.0"
>>>>>>> 7f5a3667
  },
  "peerDependencies": {
    "vue": "^2.6.0"
  }
}<|MERGE_RESOLUTION|>--- conflicted
+++ resolved
@@ -1,10 +1,6 @@
 {
   "name": "vue-gtm",
-<<<<<<< HEAD
-  "version": "3.3.1-vue2",
-=======
-  "version": "3.3.2",
->>>>>>> 7f5a3667
+  "version": "3.3.2-vue2",
   "description": "Google Tag Manager implementation in Vue application",
   "main": "dist/index.js",
   "author": {
@@ -75,15 +71,9 @@
     "jest-junit": "~12.0.0",
     "prettier": "2.2.1",
     "prettier-plugin-organize-imports": "~1.1.1",
-<<<<<<< HEAD
-    "ts-jest": "~26.4.4",
-    "typescript": "^4.1.3",
-    "vue": "^2.6.12"
-=======
     "ts-jest": "~26.5.1",
     "typescript": "^4.1.5",
-    "vue": "^3.0.0"
->>>>>>> 7f5a3667
+    "vue": "^2.6.12"
   },
   "peerDependencies": {
     "vue": "^2.6.0"

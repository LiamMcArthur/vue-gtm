{
  "name": "vue-gtm",
  "version": "3.3.2-vue2",
  "description": "Google Tag Manager implementation in Vue application",
  "main": "dist/index.js",
  "author": {
    "name": "Manish Kumar",
    "url": "https://github.com/mib200"
  },
  "contributors": [
    {
      "name": "Christopher Quadflieg",
      "email": "chrissi92@hotmail.de",
      "url": "https://github.com/Shinigami92"
    }
  ],
  "license": "Apache-2.0",
  "homepage": "https://github.com/mib200/vue-gtm",
  "scripts": {
    "clean": "rm -Rf dist yarn.lock node_modules",
    "build": "tsc",
    "format": "prettier --write .",
    "lint": "yarn lint:src",
    "lint:src": "eslint --ext .ts src",
    "lint:test": "eslint --ext .test.ts tests",
    "test": "jest",
    "prepublishOnly": "yarn clean && yarn install --cache-folder .yarn && yarn build"
  },
  "repository": {
    "type": "git",
    "url": "https://github.com/mib200/vue-gtm.git"
  },
  "bugs": {
    "url": "https://github.com/mib200/vue-gtm/issues"
  },
  "keywords": [
    "analytics",
    "universal analytics",
    "google analytics",
    "google tag manager",
    "vue analytics",
    "vue tag manager",
    "vue google tag manager",
    "vue js google tag manager",
    "vuejs google tag manager",
    "vue js analytics",
    "vue gtm",
    "vuejs gtm",
    "vue js gtm",
    "vuejs",
    "tracking",
    "vue",
    "google"
  ],
  "files": [
    "dist",
    "src",
    "tsconfig.json"
  ],
  "dependencies": {
    "url-search-params-polyfill": "^8.1.0"
  },
  "devDependencies": {
    "@types/jest": "~26.0.20",
    "@typescript-eslint/eslint-plugin": "~4.15.0",
    "@typescript-eslint/parser": "~4.15.0",
    "eslint": "~7.20.0",
    "eslint-config-prettier": "~7.2.0",
    "eslint-plugin-jsdoc": "~32.0.0",
    "eslint-plugin-prettier": "~3.3.1",
    "eslint-plugin-spellcheck": "~0.0.17",
    "jest": "~26.6.3",
    "jest-junit": "~12.0.0",
    "prettier": "2.2.1",
    "prettier-plugin-organize-imports": "~1.1.1",
    "ts-jest": "~26.5.1",
<<<<<<< HEAD
    "typescript": "^4.1.5",
    "vue": "^2.6.12"
=======
    "typescript": "~4.1.5",
    "vue": "^3.0.0",
    "vue-router": "^4.0.0"
>>>>>>> 59048d7c
  },
  "peerDependencies": {
    "vue": "^2.6.0"
  }
}<|MERGE_RESOLUTION|>--- conflicted
+++ resolved
@@ -74,14 +74,9 @@
     "prettier": "2.2.1",
     "prettier-plugin-organize-imports": "~1.1.1",
     "ts-jest": "~26.5.1",
-<<<<<<< HEAD
-    "typescript": "^4.1.5",
-    "vue": "^2.6.12"
-=======
     "typescript": "~4.1.5",
-    "vue": "^3.0.0",
-    "vue-router": "^4.0.0"
->>>>>>> 59048d7c
+    "vue": "^2.6.12",
+    "vue-router": "^3.5.0"
   },
   "peerDependencies": {
     "vue": "^2.6.0"

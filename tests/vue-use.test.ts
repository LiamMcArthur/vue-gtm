--- conflicted
+++ resolved
@@ -1,10 +1,6 @@
-<<<<<<< HEAD
 import Vue from "vue";
 import { CombinedVueInstance, ExtendedVue } from "vue/types/vue";
 import VueGtm from "../src/index";
-=======
-import { createGtm } from "../src/index";
->>>>>>> 01f3651d
 import VueGtmPlugin from "../src/plugin";
 import { appendAppDivToBody, cleanUpDataLayer, createAppWithComponent } from "./vue-helper";
 
@@ -17,10 +13,7 @@
   });
 
   test("should append google tag manager script to DOM", () => {
-<<<<<<< HEAD
-    const appDiv: HTMLDivElement = document.createElement("div");
-    appDiv.id = "app";
-    document.body.appendChild(appDiv);
+    appendAppDivToBody();
 
     const app: ExtendedVue<Vue, unknown, unknown, unknown, Record<never, any>> = Vue.extend({
       name: "App",
@@ -28,23 +21,15 @@
         return createElement("div");
       },
     });
-=======
-    appendAppDivToBody();
-    const { app } = createAppWithComponent();
->>>>>>> 01f3651d
-
-    expect(window["dataLayer"]).toBeUndefined();
-    expect(document.scripts.length).toBe(0);
-
-<<<<<<< HEAD
+
+    expect(window["dataLayer"]).toBeUndefined();
+    expect(document.scripts.length).toBe(0);
+
     Vue.use(VueGtm, { id: "GTM-DEMO" });
 
     new Vue({
       render: (h) => h(app),
     }).$mount("#app");
-=======
-    app.use(createGtm({ id: "GTM-DEMO" })).mount("#app");
->>>>>>> 01f3651d
 
     expect(window["dataLayer"]).toBeDefined();
     expect(document.scripts.length).toBe(1);
@@ -53,26 +38,17 @@
   });
 
   test("should append multiple google tag manager scripts to DOM", () => {
-<<<<<<< HEAD
-    const appDiv: HTMLDivElement = document.createElement("div");
-    appDiv.id = "app";
-    document.body.appendChild(appDiv);
-
+    appendAppDivToBody();
     const app: ExtendedVue<Vue, unknown, unknown, unknown, Record<never, any>> = Vue.extend({
       name: "App",
       render(createElement) {
         return createElement("div");
       },
     });
-=======
-    appendAppDivToBody();
-    const { app } = createAppWithComponent();
->>>>>>> 01f3651d
-
-    expect(window["dataLayer"]).toBeUndefined();
-    expect(document.scripts.length).toBe(0);
-
-<<<<<<< HEAD
+
+    expect(window["dataLayer"]).toBeUndefined();
+    expect(document.scripts.length).toBe(0);
+
     Vue.use(VueGtm, {
       id: [
         { id: "GTM-DEMO", queryParams: { gtm_auth: "abc123", gtm_preview: "env-1", gtm_cookies_win: "x" } },
@@ -83,18 +59,6 @@
     new Vue({
       render: (h) => h(app),
     }).$mount("#app");
-=======
-    app
-      .use(
-        createGtm({
-          id: [
-            { id: "GTM-DEMO", queryParams: { gtm_auth: "abc123", gtm_preview: "env-1", gtm_cookies_win: "x" } },
-            { id: "GTM-DEMO2", queryParams: { gtm_auth: "abc234", gtm_preview: "env-2", gtm_cookies_win: "x" } },
-          ],
-        })
-      )
-      .mount("#app");
->>>>>>> 01f3651d
 
     expect(window["dataLayer"]).toBeDefined();
     expect(document.scripts.length).toBe(2);
@@ -108,10 +72,7 @@
   });
 
   test("should not append google tag manager script to DOM if disabled", () => {
-<<<<<<< HEAD
-    const appDiv: HTMLDivElement = document.createElement("div");
-    appDiv.id = "app";
-    document.body.appendChild(appDiv);
+    appendAppDivToBody();
 
     const app: ExtendedVue<Vue, unknown, unknown, unknown, Record<never, any>> = Vue.extend({
       name: "App",
@@ -119,33 +80,22 @@
         return createElement("div");
       },
     });
-=======
-    appendAppDivToBody();
-    const { app } = createAppWithComponent();
->>>>>>> 01f3651d
-
-    expect(window["dataLayer"]).toBeUndefined();
-    expect(document.scripts.length).toBe(0);
-
-<<<<<<< HEAD
+
+    expect(window["dataLayer"]).toBeUndefined();
+    expect(document.scripts.length).toBe(0);
+
     Vue.use(VueGtm, { id: "GTM-DEMO", enabled: false });
 
     new Vue({
       render: (h) => h(app),
     }).$mount("#app");
-=======
-    app.use(createGtm({ id: "GTM-DEMO", enabled: false })).mount("#app");
->>>>>>> 01f3651d
 
     expect(window["dataLayer"]).toBeUndefined();
     expect(document.scripts.length).toBe(0);
   });
 
   test("should append google tag manager script to DOM after lazy enable", () => {
-<<<<<<< HEAD
-    const appDiv: HTMLDivElement = document.createElement("div");
-    appDiv.id = "app";
-    document.body.appendChild(appDiv);
+    appendAppDivToBody();
 
     const appComponent: ExtendedVue<Vue, unknown, unknown, unknown, Record<never, any>> = Vue.extend({
       name: "App",
@@ -153,24 +103,16 @@
         return createElement("div");
       },
     });
-=======
-    appendAppDivToBody();
-    const { app } = createAppWithComponent();
->>>>>>> 01f3651d
-
-    expect(window["dataLayer"]).toBeUndefined();
-    expect(document.scripts.length).toBe(0);
-
-<<<<<<< HEAD
+
+    expect(window["dataLayer"]).toBeUndefined();
+    expect(document.scripts.length).toBe(0);
+
     Vue.use(VueGtm, { id: "GTM-DEMO", enabled: false });
 
     // eslint-disable-next-line @typescript-eslint/ban-types
     const vue: CombinedVueInstance<Vue, object, object, object, Record<never, any>> = new Vue({
       render: (h) => h(appComponent),
     }).$mount("#app");
-=======
-    app.use(createGtm({ id: "GTM-DEMO", enabled: false })).mount("#app");
->>>>>>> 01f3651d
 
     const gtmPlugin: VueGtmPlugin = vue.$gtm;
     expect(gtmPlugin).toBeDefined();
@@ -186,9 +128,15 @@
   test("should expose enable and enabled function", () => {
     appendAppDivToBody();
     const { app } = createAppWithComponent();
-    app.use(createGtm({ id: "GTM-DEMO", enabled: false })).mount("#app");
-
-    const gtmPlugin: VueGtmPlugin = app.config.globalProperties.$gtm;
+
+    Vue.use(VueGtm, { id: "GTM-DEMO", enabled: false });
+
+    // eslint-disable-next-line @typescript-eslint/ban-types
+    const vue: CombinedVueInstance<Vue, object, object, object, Record<never, any>> = new Vue({
+      render: (h) => h(app),
+    }).$mount("#app");
+
+    const gtmPlugin: VueGtmPlugin = vue.$gtm;
 
     // eslint-disable-next-line @typescript-eslint/unbound-method
     expect(gtmPlugin.enable).toBeInstanceOf(Function);
@@ -210,9 +158,15 @@
   test("should expose debug functions", () => {
     appendAppDivToBody();
     const { app } = createAppWithComponent();
-    app.use(createGtm({ id: "GTM-DEMO" })).mount("#app");
-
-    const gtmPlugin: VueGtmPlugin = app.config.globalProperties.$gtm;
+
+    Vue.use(VueGtm, { id: "GTM-DEMO" });
+
+    // eslint-disable-next-line @typescript-eslint/ban-types
+    const vue: CombinedVueInstance<Vue, object, object, object, Record<never, any>> = new Vue({
+      render: (h) => h(app),
+    }).$mount("#app");
+
+    const gtmPlugin: VueGtmPlugin = vue.$gtm;
 
     // eslint-disable-next-line @typescript-eslint/unbound-method
     expect(gtmPlugin.debug).toBeInstanceOf(Function);
@@ -231,9 +185,15 @@
   test("should expose dataLayer function", () => {
     appendAppDivToBody();
     const { app } = createAppWithComponent();
-    app.use(createGtm({ id: "GTM-DEMO" })).mount("#app");
-
-    const gtmPlugin: VueGtmPlugin = app.config.globalProperties.$gtm;
+
+    Vue.use(VueGtm, { id: "GTM-DEMO" });
+
+    // eslint-disable-next-line @typescript-eslint/ban-types
+    const vue: CombinedVueInstance<Vue, object, object, object, Record<never, any>> = new Vue({
+      render: (h) => h(app),
+    }).$mount("#app");
+
+    const gtmPlugin: VueGtmPlugin = vue.$gtm;
 
     // eslint-disable-next-line @typescript-eslint/unbound-method
     expect(gtmPlugin.dataLayer).toBeInstanceOf(Function);
@@ -250,9 +210,15 @@
   test("should expose trackView function", () => {
     appendAppDivToBody();
     const { app } = createAppWithComponent();
-    app.use(createGtm({ id: "GTM-DEMO" })).mount("#app");
-
-    const gtmPlugin: VueGtmPlugin = app.config.globalProperties.$gtm;
+
+    Vue.use(VueGtm, { id: "GTM-DEMO" });
+
+    // eslint-disable-next-line @typescript-eslint/ban-types
+    const vue: CombinedVueInstance<Vue, object, object, object, Record<never, any>> = new Vue({
+      render: (h) => h(app),
+    }).$mount("#app");
+
+    const gtmPlugin: VueGtmPlugin = vue.$gtm;
 
     // eslint-disable-next-line @typescript-eslint/unbound-method
     expect(gtmPlugin.trackView).toBeInstanceOf(Function);
@@ -277,9 +243,15 @@
   test("should expose trackEvent function", () => {
     appendAppDivToBody();
     const { app } = createAppWithComponent();
-    app.use(createGtm({ id: "GTM-DEMO" })).mount("#app");
-
-    const gtmPlugin: VueGtmPlugin = app.config.globalProperties.$gtm;
+
+    Vue.use(VueGtm, { id: "GTM-DEMO" });
+
+    // eslint-disable-next-line @typescript-eslint/ban-types
+    const vue: CombinedVueInstance<Vue, object, object, object, Record<never, any>> = new Vue({
+      render: (h) => h(app),
+    }).$mount("#app");
+
+    const gtmPlugin: VueGtmPlugin = vue.$gtm;
 
     // eslint-disable-next-line @typescript-eslint/unbound-method
     expect(gtmPlugin.trackEvent).toBeInstanceOf(Function);
